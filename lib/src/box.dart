import "dart:ffi";

import "store.dart";
import "bindings/bindings.dart";
import "bindings/constants.dart";
import "bindings/flatbuffers.dart";
import "bindings/helpers.dart";
import "bindings/structs.dart";
import "modelinfo/index.dart";
import "query/index.dart";

enum _PutMode {
  Put,
  Insert,
  Update,
}

class Box<T> {
  Store _store;
  Pointer<Void> _cBox;
  ModelEntity _modelEntity;
  ObjectReader<T> _entityReader;
  OBXFlatbuffersManager _fbManager;

  Box(this._store) {
    EntityDefinition<T> entityDefs = _store.entityDef(T);
    _modelEntity = entityDefs.getModel();
    _entityReader = entityDefs.reader;
    _fbManager = new OBXFlatbuffersManager<T>(_modelEntity, entityDefs.writer);

    _cBox = bindings.obx_box(_store.ptr, _modelEntity.id.id);
    checkObxPtr(_cBox, "failed to create box");
  }

  _getOBXPutMode(_PutMode mode) {
    switch (mode) {
      case _PutMode.Put:
        return OBXPutMode.PUT;
      case _PutMode.Insert:
        return OBXPutMode.INSERT;
      case _PutMode.Update:
        return OBXPutMode.UPDATE;
    }
  }

  // if the respective ID property is given as null or 0, a newly assigned ID is returned, otherwise the existing ID is returned
  int put(T object, {_PutMode mode = _PutMode.Put}) {
    var propVals = _entityReader(object);
    if (propVals[_modelEntity.idPropName] == null || propVals[_modelEntity.idPropName] == 0) {
      final id = bindings.obx_box_id_for_put(_cBox, 0); // TODO check error if 0 was returned instead of an ID
      propVals[_modelEntity.idPropName] = id;
    }

    // put object into box and free the buffer
    ByteBuffer buffer = _fbManager.marshal(propVals);
    checkObx(bindings.obx_box_put(
        _cBox, propVals[_modelEntity.idPropName], buffer.voidPtr, buffer.size, _getOBXPutMode(mode)));
    buffer.free();
    return propVals[_modelEntity.idPropName];
  }

  // only instances whose ID property ot null or 0 will be given a new, valid number for that. A list of the final IDs is returned
  List<int> putMany(List<T> objects, {_PutMode mode = _PutMode.Put}) {
    if (objects.length == 0) return [];

    // read all property values and find number of instances where ID is missing
    var allPropVals = objects.map(_entityReader).toList();
    int missingIdsCount = 0;
    for (var instPropVals in allPropVals) {
      if (instPropVals[_modelEntity.idPropName] == null || instPropVals[_modelEntity.idPropName] == 0) {
        ++missingIdsCount;
      }
    }

    // generate new IDs for these instances and set them
    if (missingIdsCount != 0) {
      int nextId = 0;
      Pointer<Uint64> nextIdPtr = Pointer<Uint64>.allocate(count: 1);
      try {
        checkObx(bindings.obx_box_ids_for_put(_cBox, missingIdsCount, nextIdPtr));
        nextId = nextIdPtr.load<int>();
      } finally {
        nextIdPtr.free();
      }
      for (var instPropVals in allPropVals) {
        if (instPropVals[_modelEntity.idPropName] == null || instPropVals[_modelEntity.idPropName] == 0) {
          instPropVals[_modelEntity.idPropName] = nextId++;
        }
      }
    }

    // because obx_box_put_many also needs a list of all IDs of the elements to be put into the box,
    // generate this list now (only needed if not all IDs have been generated)
    Pointer<Uint64> allIdsMemory = Pointer<Uint64>.allocate(count: objects.length);
    for (int i = 0; i < allPropVals.length; ++i)
      allIdsMemory.elementAt(i).store(allPropVals[i][_modelEntity.idPropName] as int);

    // marshal all objects to be put into the box
    var putObjects = ByteBufferArray(allPropVals.map<ByteBuffer>(_fbManager.marshal).toList()).toOBXBytesArray();

    checkObx(bindings.obx_box_put_many(_cBox, putObjects.ptr, allIdsMemory, _getOBXPutMode(mode)));
    putObjects.free();
    allIdsMemory.free();
    return allPropVals.map((p) => p[_modelEntity.idPropName] as int).toList();
  }

  get(int id) {
    Pointer<Pointer<Void>> dataPtr = Pointer<Pointer<Void>>.allocate();
    Pointer<Int32> sizePtr = Pointer<Int32>.allocate();

    // get element with specified id from database
    return _store.runInTransaction(TxMode.Read, () {
      checkObx(bindings.obx_box_get(_cBox, id, dataPtr, sizePtr));

      Pointer<Uint8> data = Pointer<Uint8>.fromAddress(dataPtr.load<Pointer<Void>>().address);
      var size = sizePtr.load<int>();

      // transform bytes from memory to Dart byte list
      var buffer = ByteBuffer(data, size);
      dataPtr.free();
      sizePtr.free();

      return _fbManager.unmarshal(buffer);
    });
  }

  List<T> _getMany(Pointer<Uint64> Function() cCall) {
    return _store.runInTransaction(TxMode.Read, () {
      // OBX_bytes_array*, has two Uint64 members (data and size)
      Pointer<Uint64> bytesArray = cCall();
      try {
        return _fbManager.unmarshalArray(bytesArray);
      } finally {
        bindings.obx_bytes_array_free(bytesArray);
      }
    });
  }

  // returns list of ids.length objects of type T, each corresponding to the location of its ID in the ids array. Non-existant IDs become null
  List<T> getMany(List<int> ids) {
    if (ids.length == 0) return [];

    // write ids in buffer for FFI call
    var idArray = new IDArray(ids);

    try {
      return _getMany(() =>
          checkObxPtr(bindings.obx_box_get_many(_cBox, idArray.ptr), "failed to get many objects from box", true));
    } finally {
      idArray.free();
    }
  }

  List<T> getAll() {
<<<<<<< HEAD
    return _getMany(
            () => checkObxPtr(bindings.obx_box_get_all(_cBox), "failed to get all objects from box", true));
=======
    return _getMany(() => checkObxPtr(bindings.obx_box_get_all(_cBox), "failed to get all objects from box", true));
>>>>>>> f35edf18
  }

  QueryBuilder query(QueryCondition qc) => QueryBuilder<T>(_store, _fbManager, _modelEntity.id.id, qc);

  get ptr => _cBox;
}<|MERGE_RESOLUTION|>--- conflicted
+++ resolved
@@ -152,12 +152,7 @@
   }
 
   List<T> getAll() {
-<<<<<<< HEAD
-    return _getMany(
-            () => checkObxPtr(bindings.obx_box_get_all(_cBox), "failed to get all objects from box", true));
-=======
     return _getMany(() => checkObxPtr(bindings.obx_box_get_all(_cBox), "failed to get all objects from box", true));
->>>>>>> f35edf18
   }
 
   QueryBuilder query(QueryCondition qc) => QueryBuilder<T>(_store, _fbManager, _modelEntity.id.id, qc);
