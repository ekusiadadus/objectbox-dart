import "dart:ffi";

import "store.dart";
import "query.dart";
import "bindings/bindings.dart";
import "bindings/constants.dart";
import "bindings/flatbuffers.dart";
import "bindings/helpers.dart";
import "bindings/structs.dart";
import "modelinfo/index.dart";

enum _PutMode {
  Put,
  Insert,
  Update,
}

class Box<T> {
  Store _store;
  Pointer<Void> _cBox;
  ModelEntity _modelEntity;
  ObjectReader<T> _entityReader;
  OBXFlatbuffersManager _fbManager;

  Box(this._store) {
    EntityDefinition<T> entityDefs = _store.entityDef(T);
    _modelEntity = entityDefs.getModel();
    _entityReader = entityDefs.reader;
    _fbManager = new OBXFlatbuffersManager<T>(_modelEntity, entityDefs.writer);

    _cBox = bindings.obx_box(_store.ptr, _modelEntity.id.id);
    checkObxPtr(_cBox, "failed to create box");
  }

  _getOBXPutMode(_PutMode mode) {
    switch (mode) {
      case _PutMode.Put:
        return OBXPutMode.PUT;
      case _PutMode.Insert:
        return OBXPutMode.INSERT;
      case _PutMode.Update:
        return OBXPutMode.UPDATE;
    }
  }

  // if the respective ID property is given as null or 0, a newly assigned ID is returned, otherwise the existing ID is returned
  int put(T inst, {_PutMode mode = _PutMode.Put}) {
    var propVals = _entityReader(inst);
    if (propVals[_modelEntity.idPropName] == null || propVals[_modelEntity.idPropName] == 0) {
      final id = bindings.obx_box_id_for_put(_cBox, 0);
      propVals[_modelEntity.idPropName] = id;
    }

    // put object into box and free the buffer
    ByteBuffer buffer = _fbManager.marshal(propVals);
<<<<<<< HEAD
    try {
      checkObx(bindings.obx_box_put(
          _objectboxBox, propVals[_modelEntity.idPropName], buffer.voidPtr, buffer.size, _getOBXPutMode(mode)));
    }finally {
      buffer.free();
    }

=======
    checkObx(bindings.obx_box_put(
        _cBox, propVals[_modelEntity.idPropName], buffer.voidPtr, buffer.size, _getOBXPutMode(mode)));
    buffer.free();
>>>>>>> c59cb1ec
    return propVals[_modelEntity.idPropName];
  }

  // only instances whose ID property ot null or 0 will be given a new, valid number for that. A list of the final IDs is returned
  List<int> putMany(List<T> insts, {_PutMode mode = _PutMode.Put}) {
    if (insts.length == 0) return [];

    // read all property values and find number of instances where ID is missing
    var allPropVals = insts.map(_entityReader).toList();
    int numInstsMissingId = 0;
    for (var instPropVals in allPropVals)
      if (instPropVals[_modelEntity.idPropName] == null || instPropVals[_modelEntity.idPropName] == 0)
        ++numInstsMissingId;

    // generate new IDs for these instances and set them
    Pointer<Uint64> firstIdMemory;
    if (numInstsMissingId != 0) {
      firstIdMemory = Pointer<Uint64>.allocate(count: 1);
<<<<<<< HEAD
      try {
        checkObx(bindings.obx_box_ids_for_put(_objectboxBox, numInstsMissingId, firstIdMemory));
        int nextId = firstIdMemory.load<int>();
        for (var instPropVals in allPropVals)
          if (instPropVals[_modelEntity.idPropName] == null || instPropVals[_modelEntity.idPropName] == 0)
            instPropVals[_modelEntity.idPropName] = nextId++;
      }finally {
        firstIdMemory.free();
      }
=======
      checkObx(bindings.obx_box_ids_for_put(_cBox, numInstsMissingId, firstIdMemory));
      int nextId = firstIdMemory.load<int>();
      firstIdMemory.free();
      for (var instPropVals in allPropVals)
        if (instPropVals[_modelEntity.idPropName] == null || instPropVals[_modelEntity.idPropName] == 0)
          instPropVals[_modelEntity.idPropName] = nextId++;
>>>>>>> c59cb1ec
    }

    // because obx_box_put_many also needs a list of all IDs of the elements to be put into the box, generate this list now (only needed if not all IDs have been generated)
    var putObjects;
    Pointer<Uint64> allIdsMemory = Pointer<Uint64>.allocate(count: insts.length);
    try {
      for (int i = 0; i < allPropVals.length; ++i)
        allIdsMemory.elementAt(i).store(allPropVals[i][_modelEntity.idPropName]);

      // marshal all objects to be put into the box
      putObjects = ByteBufferArray(allPropVals.map<ByteBuffer>(_fbManager.marshal).toList()).toOBXBytesArray();
      checkObx(bindings.obx_box_put_many(_objectboxBox, putObjects.ptr, allIdsMemory, _getOBXPutMode(mode)));
    }finally {
      putObjects?.free();
      allIdsMemory?.free();
    }

<<<<<<< HEAD
=======
    checkObx(bindings.obx_box_put_many(_cBox, putObjects.ptr, allIdsMemory, _getOBXPutMode(mode)));
    putObjects.free();
    allIdsMemory.free();
>>>>>>> c59cb1ec
    return allPropVals.map((p) => p[_modelEntity.idPropName] as int).toList();
  }

  // TODO move to Store
  T _runInTransaction<T>(bool readOnly, T Function() fn) {
    assert(readOnly); // TODO implement write transactions

    Pointer<Void> txn = bindings.obx_txn_read(_store.ptr);
    checkObxPtr(txn, "failed to created transaction");
    try {
      return fn();
    } finally {
      checkObx(bindings.obx_txn_close(txn));
    }
  }

  get(int id) {
    Pointer<Pointer<Void>> dataPtr = Pointer<Pointer<Void>>.allocate();
    Pointer<Int32> sizePtr = Pointer<Int32>.allocate();

    // get element with specified id from database
<<<<<<< HEAD
    try {
      return _runInTransaction(true, () {
        checkObx(bindings.obx_box_get(_objectboxBox, id, dataPtr, sizePtr));
=======
    return _runInTransaction(true, () {
      checkObx(bindings.obx_box_get(_cBox, id, dataPtr, sizePtr));
>>>>>>> c59cb1ec

        Pointer<Uint8> data = Pointer<Uint8>.fromAddress(dataPtr.load<Pointer<Void>>().address);
        var size = sizePtr.load<int>();

        // transform bytes from memory to Dart byte list
        var buffer = ByteBuffer(data, size);

        return _fbManager.unmarshal(buffer);
      });
    }finally {
      dataPtr.free();
      sizePtr.free();
    }
  }

  List<T> _getMany(Pointer<Uint64> Function() cCall) {
    return _runInTransaction(true, () {
      // OBX_bytes_array*, has two Uint64 members (data and size)
      Pointer<Uint64> bytesArray = cCall();
      try {
        return _fbManager.unmarshalArray(bytesArray);
      } finally {
        bindings.obx_bytes_array_free(bytesArray);
      }
    });
  }

  // returns list of ids.length objects of type T, each corresponding to the location of its ID in the ids array. Non-existant IDs become null
  List<T> getMany(List<int> ids) {
    if (ids.length == 0) return [];

    // write ids in buffer for FFI call
    var idArray = new IDArray(ids);

    try {
      return _getMany(() => checkObxPtr(
          bindings.obx_box_get_many(_cBox, idArray.ptr), "failed to get many objects from box", true));
    } finally {
      idArray.free();
    }
  }

  List<T> getAll() {
    return _getMany(
        () => checkObxPtr(bindings.obx_box_get_all(_cBox), "failed to get all objects from box", true));
  }

<<<<<<< HEAD
  QueryBuilder query(QueryCondition qc) => QueryBuilder<T>(this, _store, _modelEntity.id.id, qc);

  QueryBuilder queryAll(List<QueryCondition> list) {
    return query(list.reduce((first, second) => first.and(second)));
  }

  QueryBuilder queryAny(List<QueryCondition> list) {
    return query(list.reduce((first, second) => first.or(second)));
  }

  get ptr => _objectboxBox;
=======
  get ptr => _cBox;
>>>>>>> c59cb1ec
}<|MERGE_RESOLUTION|>--- conflicted
+++ resolved
@@ -53,19 +53,13 @@
 
     // put object into box and free the buffer
     ByteBuffer buffer = _fbManager.marshal(propVals);
-<<<<<<< HEAD
     try {
       checkObx(bindings.obx_box_put(
-          _objectboxBox, propVals[_modelEntity.idPropName], buffer.voidPtr, buffer.size, _getOBXPutMode(mode)));
+          _cBox, propVals[_modelEntity.idPropName], buffer.voidPtr, buffer.size, _getOBXPutMode(mode)));
     }finally {
       buffer.free();
     }
 
-=======
-    checkObx(bindings.obx_box_put(
-        _cBox, propVals[_modelEntity.idPropName], buffer.voidPtr, buffer.size, _getOBXPutMode(mode)));
-    buffer.free();
->>>>>>> c59cb1ec
     return propVals[_modelEntity.idPropName];
   }
 
@@ -84,9 +78,8 @@
     Pointer<Uint64> firstIdMemory;
     if (numInstsMissingId != 0) {
       firstIdMemory = Pointer<Uint64>.allocate(count: 1);
-<<<<<<< HEAD
       try {
-        checkObx(bindings.obx_box_ids_for_put(_objectboxBox, numInstsMissingId, firstIdMemory));
+        checkObx(bindings.obx_box_ids_for_put(_cBox, numInstsMissingId, firstIdMemory));
         int nextId = firstIdMemory.load<int>();
         for (var instPropVals in allPropVals)
           if (instPropVals[_modelEntity.idPropName] == null || instPropVals[_modelEntity.idPropName] == 0)
@@ -94,14 +87,6 @@
       }finally {
         firstIdMemory.free();
       }
-=======
-      checkObx(bindings.obx_box_ids_for_put(_cBox, numInstsMissingId, firstIdMemory));
-      int nextId = firstIdMemory.load<int>();
-      firstIdMemory.free();
-      for (var instPropVals in allPropVals)
-        if (instPropVals[_modelEntity.idPropName] == null || instPropVals[_modelEntity.idPropName] == 0)
-          instPropVals[_modelEntity.idPropName] = nextId++;
->>>>>>> c59cb1ec
     }
 
     // because obx_box_put_many also needs a list of all IDs of the elements to be put into the box, generate this list now (only needed if not all IDs have been generated)
@@ -113,18 +98,12 @@
 
       // marshal all objects to be put into the box
       putObjects = ByteBufferArray(allPropVals.map<ByteBuffer>(_fbManager.marshal).toList()).toOBXBytesArray();
-      checkObx(bindings.obx_box_put_many(_objectboxBox, putObjects.ptr, allIdsMemory, _getOBXPutMode(mode)));
+      checkObx(bindings.obx_box_put_many(_cBox, putObjects.ptr, allIdsMemory, _getOBXPutMode(mode)));
     }finally {
       putObjects?.free();
       allIdsMemory?.free();
     }
 
-<<<<<<< HEAD
-=======
-    checkObx(bindings.obx_box_put_many(_cBox, putObjects.ptr, allIdsMemory, _getOBXPutMode(mode)));
-    putObjects.free();
-    allIdsMemory.free();
->>>>>>> c59cb1ec
     return allPropVals.map((p) => p[_modelEntity.idPropName] as int).toList();
   }
 
@@ -146,14 +125,9 @@
     Pointer<Int32> sizePtr = Pointer<Int32>.allocate();
 
     // get element with specified id from database
-<<<<<<< HEAD
     try {
       return _runInTransaction(true, () {
-        checkObx(bindings.obx_box_get(_objectboxBox, id, dataPtr, sizePtr));
-=======
-    return _runInTransaction(true, () {
-      checkObx(bindings.obx_box_get(_cBox, id, dataPtr, sizePtr));
->>>>>>> c59cb1ec
+        checkObx(bindings.obx_box_get(_cBox, id, dataPtr, sizePtr));
 
         Pointer<Uint8> data = Pointer<Uint8>.fromAddress(dataPtr.load<Pointer<Void>>().address);
         var size = sizePtr.load<int>();
@@ -201,7 +175,6 @@
         () => checkObxPtr(bindings.obx_box_get_all(_cBox), "failed to get all objects from box", true));
   }
 
-<<<<<<< HEAD
   QueryBuilder query(QueryCondition qc) => QueryBuilder<T>(this, _store, _modelEntity.id.id, qc);
 
   QueryBuilder queryAll(List<QueryCondition> list) {
@@ -212,8 +185,5 @@
     return query(list.reduce((first, second) => first.or(second)));
   }
 
-  get ptr => _objectboxBox;
-=======
   get ptr => _cBox;
->>>>>>> c59cb1ec
 }