--- conflicted
+++ resolved
@@ -1,12 +1,7 @@
 import "package:test/test.dart";
 import "package:objectbox/objectbox.dart";
-<<<<<<< HEAD
 import "entity.dart";
 import 'test_env.dart';
-=======
-import 'test_env.dart';
-import 'entity.dart';
->>>>>>> 83fb4664
 
 void main() {
   TestEnv env;
@@ -89,13 +84,6 @@
       expect(fetchedItems[1], equals(null));
       expect(fetchedItems[2].text, equals("Two"));
     });
-<<<<<<< HEAD
-=======
-  });
-
-  tearDown(() {
-    env.close();
->>>>>>> 83fb4664
   });
 
   tearDown(() {env.close();});
