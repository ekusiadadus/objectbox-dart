--- conflicted
+++ resolved
@@ -94,15 +94,10 @@
           {bool? caseSensitive, String? alias}) =>
       _opList(list, _ConditionOp.oneOf, alias, caseSensitive: caseSensitive);
 
-<<<<<<< HEAD
-  Condition<EntityT> notOneOf(List<String> list,
-          {bool? caseSensitive, String? alias}) =>
-      _opList(list, _ConditionOp.notOneOf, alias, caseSensitive: caseSensitive);
-=======
   // currently not supported by the C-API
-  // Condition<EntityT> notOneOf(List<String> list, {bool? caseSensitive}) =>
-  //     _opList(list, _ConditionOp.notOneOf, caseSensitive: caseSensitive);
->>>>>>> 9b6d49b1
+  // Condition<EntityT> notOneOf(List<String> list, {bool? caseSensitive,
+  //     String? alias}) => _opList(list, _ConditionOp.notOneOf, alias,
+  //     caseSensitive: caseSensitive);
 
   Condition<EntityT> greaterThan(String p,
           {bool? caseSensitive, String? alias}) =>
