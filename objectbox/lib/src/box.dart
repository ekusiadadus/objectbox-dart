--- conflicted
+++ resolved
@@ -1,330 +1 @@
-<<<<<<< HEAD
-import 'dart:ffi';
-
-import 'package:ffi/ffi.dart' show allocate, free;
-
-import 'bindings/bindings.dart';
-import 'bindings/flatbuffers.dart';
-import 'bindings/helpers.dart';
-import 'bindings/structs.dart';
-import 'modelinfo/index.dart';
-import 'query/query.dart';
-import 'relations/info.dart';
-import 'relations/to_many.dart';
-import 'relations/to_one.dart';
-import 'store.dart';
-import 'transaction.dart';
-
-/// Box put (write) mode.
-enum PutMode {
-  /// Insert (if given object's ID is zero) or update an existing object.
-  put,
-
-  /// Insert a new object.
-  insert,
-
-  /// Update an existing object, fails if the given ID doesn't exist.
-  update,
-}
-
-/// A Box instance gives you access to objects of a particular type.
-/// You get Box instances via [Store.box()] or [Box(Store)].
-///
-/// For example, if you have User and Order entities, you need two Box objects
-/// to interact with each:
-/// ```dart
-/// Box<User> userBox = store.box();
-/// Box<Order> orderBox = store.box();
-/// ```
-class Box<T> {
-  final Store _store;
-  final Pointer<OBX_box> _cBox;
-  final EntityDefinition<T> _entity;
-  final bool _hasToOneRelations;
-  final bool _hasToManyRelations;
-  final _builder = BuilderWithCBuffer();
-
-  /// Create a box for an Entity.
-  factory Box(Store store) => store.box();
-
-  Box._(this._store, this._entity)
-      : _hasToOneRelations = _entity.model.properties
-            .any((ModelProperty prop) => prop.isRelation),
-        _hasToManyRelations = _entity.model.relations.isNotEmpty ||
-            _entity.model.backlinks.isNotEmpty,
-        _cBox = C.box(InternalStoreAccess.ptr(_store), _entity.model.id.id) {
-    checkObxPtr(_cBox, 'failed to create box');
-  }
-
-  bool get _hasRelations => _hasToOneRelations || _hasToManyRelations;
-
-  static int _getOBXPutMode(PutMode mode) {
-    switch (mode) {
-      case PutMode.put:
-        return OBXPutMode.PUT;
-      case PutMode.insert:
-        return OBXPutMode.INSERT;
-      case PutMode.update:
-        return OBXPutMode.UPDATE;
-    }
-    throw Exception('Invalid put mode ' + mode.toString());
-  }
-
-  /// Puts the given Object in the box (aka persisting it).
-  ///
-  /// If this is a new object (its ID property is 0), a new ID will be assigned
-  /// to the object (and returned).
-  ///
-  /// If the object with given was already in the box, it will be overwritten.
-  ///
-  /// Performance note: consider [putMany] to put several objects at once.
-  int put(T object, {PutMode mode = PutMode.put}) {
-    if (_hasRelations) {
-      final tx = Transaction(_store, TxMode.write);
-      try {
-        final id = _put(object, mode, tx);
-        tx.markSuccessful();
-        return id;
-      } finally {
-        tx.close();
-      }
-    } else {
-      return _put(object, mode, null);
-    }
-  }
-
-  int _put(T object, PutMode mode, Transaction /*?*/ tx) {
-    if (_hasRelations) {
-      if (tx == null) {
-        throw Exception(
-            'Invalid state: can only use _put() on an entity with relations when executing from inside a write transaction.');
-      }
-      if (_hasToOneRelations) _putToOneRelFields(object, mode, tx);
-    }
-    var id = _entity.objectToFB(object, _builder.fbb);
-    final newId = C.box_put_object4(
-        _cBox, _builder.bufPtr, _builder.fbb.size, _getOBXPutMode(mode));
-    id = _handlePutObjectResult(object, id, newId);
-    if (_hasToManyRelations) _putToManyRelFields(object, mode, tx /*!*/);
-    _builder.resetIfLarge();
-    return id;
-  }
-
-  /// Puts the given [objects] into this Box in a single transaction.
-  ///
-  /// Returns a list of all IDs of the inserted Objects.
-  List<int> putMany(List<T> objects, {PutMode mode = PutMode.put}) {
-    if (objects.isEmpty) return [];
-
-    final putIds = List<int>.filled(objects.length, 0);
-
-    final tx = Transaction(_store, TxMode.write);
-    try {
-      if (_hasToOneRelations) {
-        objects.forEach((object) => _putToOneRelFields(object, mode, tx));
-      }
-
-      final cursor = tx.cursor(_entity);
-      final cMode = _getOBXPutMode(mode);
-      for (var i = 0; i < objects.length; i++) {
-        final object = objects[i];
-        _builder.fbb.reset();
-        final id = _entity.objectToFB(object, _builder.fbb);
-        final newId = C.cursor_put_object4(
-            cursor.ptr, _builder.bufPtr, _builder.fbb.size, cMode);
-        putIds[i] = _handlePutObjectResult(object, id, newId);
-      }
-
-      if (_hasToManyRelations) {
-        objects.forEach((object) => _putToManyRelFields(object, mode, tx));
-      }
-      _builder.resetIfLarge();
-      tx.markSuccessful();
-    } finally {
-      tx.close();
-    }
-
-    return putIds;
-  }
-
-  // Checks if native obx_*_put_object() was successful (result is a valid ID).
-  // Sets the given ID on the object if previous ID was zero (new object).
-  int _handlePutObjectResult(T object, int prevId, int result) {
-    if (result == 0) throw latestNativeError(dartMsg: 'object put failed');
-    if (prevId == 0) _entity.setId(object, result);
-    return result;
-  }
-
-  /// Retrieves the stored object with the ID [id] from this box's database.
-  /// Returns null if an object with the given ID doesn't exist.
-  T /*?*/ get(int id) {
-    final tx = Transaction(_store, TxMode.read);
-    try {
-      return tx.cursor(_entity).get(id);
-    } finally {
-      tx.close();
-    }
-  }
-
-  /// Returns a list of [ids.length] Objects of type T, each corresponding to
-  /// the location of its ID in [ids]. Non-existent IDs become null.
-  ///
-  /// Pass growableResult: true for the resulting list to be growable.
-  List<T /*?*/ > getMany(List<int> ids, {bool growableResult = false}) {
-    final result =
-        List<T /*?*/ >.filled(ids.length, null, growable: growableResult);
-    if (ids.isEmpty) return result;
-    final tx = Transaction(_store, TxMode.read);
-    try {
-      final cursor = tx.cursor(_entity);
-      for (var i = 0; i < ids.length; i++) {
-        final object = cursor.get(ids[i]);
-        if (object != null) result[i] = object;
-      }
-      return result;
-    } finally {
-      tx.close();
-    }
-  }
-
-  /// Returns all stored objects in this Box.
-  List<T> getAll() {
-    final tx = Transaction(_store, TxMode.read);
-    try {
-      final cursor = tx.cursor(_entity);
-      final result = <T>[];
-      var code = C.cursor_first(cursor.ptr, cursor.dataPtrPtr, cursor.sizePtr);
-      while (code != OBX_NOT_FOUND) {
-        checkObx(code);
-        result.add(_entity.objectFromFB(_store, cursor.readData));
-        code = C.cursor_next(cursor.ptr, cursor.dataPtrPtr, cursor.sizePtr);
-      }
-      return result;
-    } finally {
-      tx.close();
-    }
-  }
-
-  /// Returns a builder to create queries for Object matching supplied criteria.
-  QueryBuilder<T> query([Condition /*?*/ qc]) =>
-      QueryBuilder<T>(_store, _entity, qc);
-
-  /// Returns the count of all stored Objects in this box.
-  /// If [limit] is not zero, stops counting at the given limit.
-  int count({int limit = 0}) {
-    final count = allocate<Uint64>();
-    try {
-      checkObx(C.box_count(_cBox, limit, count));
-      return count.value;
-    } finally {
-      free(count);
-    }
-  }
-
-  /// Returns true if no objects are in this box.
-  bool isEmpty() {
-    final isEmpty = allocate<Uint8>();
-    try {
-      checkObx(C.box_is_empty(_cBox, isEmpty));
-      return isEmpty.value == 1;
-    } finally {
-      free(isEmpty);
-    }
-  }
-
-  /// Returns true if this box contains an Object with the ID [id].
-  bool contains(int id) {
-    final contains = allocate<Uint8>();
-    try {
-      checkObx(C.box_contains(_cBox, id, contains));
-      return contains.value == 1;
-    } finally {
-      free(contains);
-    }
-  }
-
-  /// Returns true if this box contains objects with all of the given [ids].
-  bool containsMany(List<int> ids) {
-    final contains = allocate<Uint8>();
-    try {
-      return executeWithIdArray(ids, (ptr) {
-        checkObx(C.box_contains_many(_cBox, ptr, contains));
-        return contains.value == 1;
-      });
-    } finally {
-      free(contains);
-    }
-  }
-
-  /// Removes (deletes) the Object with the given [id]. Returns true if the
-  /// object was present (and thus removed), otherwise returns false.
-  bool remove(int id) {
-    final err = C.box_remove(_cBox, id);
-    if (err == OBX_NOT_FOUND) return false;
-    checkObx(err); // throws on other errors
-    return true;
-  }
-
-  /// Removes (deletes) by ID, returning a list of IDs of all removed Objects.
-  int removeMany(List<int> ids) {
-    final countRemoved = allocate<Uint64>();
-    try {
-      return executeWithIdArray(ids, (ptr) {
-        checkObx(C.box_remove_many(_cBox, ptr, countRemoved));
-        return countRemoved.value;
-      });
-    } finally {
-      free(countRemoved);
-    }
-  }
-
-  /// Removes (deletes) ALL Objects in a single transaction.
-  int removeAll() {
-    final removedItems = allocate<Uint64>();
-    try {
-      checkObx(C.box_remove_all(_cBox, removedItems));
-      return removedItems.value;
-    } finally {
-      free(removedItems);
-    }
-  }
-
-  /// The low-level pointer to this box.
-  Pointer<OBX_box> get ptr => _cBox;
-
-  void _putToOneRelFields(T object, PutMode mode, Transaction tx) {
-    _entity.toOneRelations(object).forEach((ToOne rel) {
-      if (!rel.hasValue) return;
-      rel.attach(_store);
-      // put new objects
-      if (rel.targetId == 0) {
-        rel.targetId =
-            InternalToOneAccess.targetBox(rel)._put(rel.target, mode, tx);
-      }
-    });
-  }
-
-  void _putToManyRelFields(T object, PutMode mode, Transaction tx) {
-    _entity.toManyRelations(object).forEach((RelInfo info, ToMany rel) {
-      if (InternalToManyAccess.hasPendingDbChanges(rel)) {
-        InternalToManyAccess.setRelInfo(rel, _store, info, this);
-        rel.applyToDb(mode: mode, tx: tx);
-      }
-    });
-  }
-}
-
-/// Internal only.
-// TODO enable annotation once meta:1.3.0 is out
-// @internal
-class InternalBoxAccess {
-  /// Create a box in the store for the given entity.
-  static Box<T> create<T>(Store store, EntityDefinition<T> entity) =>
-      Box._(store, entity);
-
-  /// Close the box, freeing resources.
-  static void close(Box box) => box._builder.clear();
-}
-=======
-export 'native/box.dart' if (dart.library.html) 'web/box.dart';
->>>>>>> 2a523e2e
+export 'native/box.dart' if (dart.library.html) 'web/box.dart';